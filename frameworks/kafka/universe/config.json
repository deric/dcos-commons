--- conflicted
+++ resolved
@@ -64,16 +64,6 @@
           ],
           "default": "INFO"
         },
-<<<<<<< HEAD
-=======
-        "placement_constraint": {
-          "description": "Placement constraints for broker nodes. Example: [[\"rack_id\", \"LIKE\", \"rack-foo-.*\"], [\"rack_id\", \"MAX_PER\", \"2\"]]",
-          "type": "string",
-          "default": "[[\"hostname\", \"MAX_PER\", \"1\"]]",
-          "media": {
-            "type": "application/x-zone-constraints+json"
-          }
-        },
         "region": {
           "description": "All Kafka brokers will run in this region.  When no region is specified the brokers are constrained to the local region.",
           "type": "string",
@@ -82,7 +72,6 @@
             "type": "application/x-region+string"
           }
         },
->>>>>>> c3fd6991
         "deploy_strategy": {
           "description": "Deployment phase strategy. See documentation. [serial, serial-canary, parallel-canary, parallel]",
           "type": "string",
