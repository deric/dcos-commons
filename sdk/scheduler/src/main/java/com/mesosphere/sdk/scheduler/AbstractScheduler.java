--- conflicted
+++ resolved
@@ -47,7 +47,6 @@
 
     private Object inProgressLock = new Object();
     private Set<Protos.OfferID> offersInProgress = new HashSet<>();
-    private AtomicBoolean processingOffers = new AtomicBoolean(false);
 
     /**
      * Executor for handling TaskStatus updates in {@link #statusUpdate(SchedulerDriver, Protos.TaskStatus)}.
@@ -55,11 +54,7 @@
     protected final ExecutorService statusExecutor = Executors.newSingleThreadExecutor();
 
     /**
-<<<<<<< HEAD
-     * Executor for processing offers off the queue in {@link #processOfferSet(List)}.
-=======
      * Executor for processing offers off the queue in {@link #executePlansLoop()}.
->>>>>>> 713af417
      */
     private final ExecutorService offerExecutor = Executors.newSingleThreadExecutor();
 
@@ -72,10 +67,7 @@
             SchedulerFlags schedulerFlags) {
         this.stateStore = stateStore;
         this.configStore = configStore;
-<<<<<<< HEAD
         this.schedulerFlags = schedulerFlags;
-=======
->>>>>>> 713af417
     }
 
     /**
@@ -101,26 +93,11 @@
             });
         }
 
-<<<<<<< HEAD
         // Start consumption of the offer queue. This will idle until offers start arriving.
         offerExecutor.execute(() -> {
             while (true) {
                 // This is a blocking call which pulls as many elements from the offer queue as possible.
                 List<Protos.Offer> offers = mesosScheduler.offerQueue.takeAll();
-=======
-        this.driver = driver;
-        postRegister();
-    }
-
-    /**
-     * This method starts the main execution thread for the scheduler.  It drives the execution of plans including
-     * providing offers.
-     */
-    private void executePlansLoop() {
-        offerExecutor.execute(() -> {
-            while (true) {
-                List<Protos.Offer> offers = offerQueue.takeAll();
->>>>>>> 713af417
                 LOGGER.info("Processing {} offer{}:", offers.size(), offers.size() == 1 ? "" : "s");
                 for (int i = 0; i < offers.size(); ++i) {
                     LOGGER.info("  {}: {}", i + 1, TextFormat.shortDebugString(offers.get(i)));
@@ -206,10 +183,9 @@
     protected abstract Collection<PlanManager> getPlanManagers();
 
     /**
-     * Handles a set of one or more resource offers which were received from Mesos. This call is executed on a separate
-     * thread which is run by the {@link #offerExecutor}.
-     */
-    protected abstract void processOfferSet(List<Protos.Offer> offers);
+     * The abstract scheduler will periodically call this method with a list of available offers, which may be empty.
+     */
+    protected abstract void executePlans(List<Protos.Offer> offers);
 
     /**
      * Handles a task status update which was received from Mesos. This call is executed on a separate thread which is
@@ -251,7 +227,6 @@
                 SchedulerUtils.hardExit(SchedulerErrorCode.INITIALIZATION_FAILURE);
             }
 
-<<<<<<< HEAD
             try {
                 stateStore.storeFrameworkId(frameworkId);
             } catch (Exception e) {
@@ -272,35 +247,6 @@
                 OfferUtils.declineOffers(driver, offers);
                 return;
             }
-=======
-    /**
-     * Registration can occur multiple times in a scheduler's lifecycle via both
-     * {@link Scheduler#registered(SchedulerDriver, Protos.FrameworkID, Protos.MasterInfo)} and
-     * {@link Scheduler#reregistered(SchedulerDriver, Protos.MasterInfo)} calls.
-     */
-    protected void postRegister() {
-        // Task reconciliation should be started on all registrations.
-        reconciler.start();
-        reconciler.reconcile(driver);
-
-        // A SuppressReviveManager should be constructed only once.
-        if (suppressReviveManager == null) {
-            suppressReviveManager = new SuppressReviveManager(
-                    stateStore,
-                    configStore,
-                    driver,
-                    eventBus,
-                    getPlanManagers());
-        }
-
-        suppressReviveManager.start();
-
-        // The main plan execution loop should only be started once.
-        if (processingOffers.compareAndSet(false, true)) {
-            executePlansLoop();
-        }
-    }
->>>>>>> 713af417
 
             // Task Reconciliation:
             // Task Reconciliation must complete before any Tasks may be launched.  It ensures that a Scheduler and
@@ -326,7 +272,6 @@
                         offersInProgress.stream().collect(Collectors.toList()));
             }
 
-<<<<<<< HEAD
             for (Protos.Offer offer : offers) {
                 boolean queued = offerQueue.offer(offer);
                 if (!queued) {
@@ -340,12 +285,6 @@
                 }
             }
         }
-=======
-    /**
-     * The abstract scheduler will periodically call this method with a list of available offers, which may be empty.
-     */
-    protected abstract void executePlans(List<Protos.Offer> offers);
->>>>>>> 713af417
 
         @Override
         public void statusUpdate(SchedulerDriver driver, Protos.TaskStatus status) {
@@ -408,9 +347,17 @@
             SchedulerUtils.hardExit(SchedulerErrorCode.ERROR);
         }
 
+        /**
+         * Registration can occur multiple times in a scheduler's lifecycle via both
+         * {@link Scheduler#registered(SchedulerDriver, Protos.FrameworkID, Protos.MasterInfo)} and
+         * {@link Scheduler#reregistered(SchedulerDriver, Protos.MasterInfo)} calls.
+         */
         private void postRegister() {
+            // Task reconciliation should be started on all registrations.
             reconciler.start();
             reconciler.reconcile(driver);
+
+            // A SuppressReviveManager should be constructed only once.
             if (suppressReviveManager == null) {
                 suppressReviveManager = new SuppressReviveManager(
                         stateStore,
