package com.mesosphere.sdk.offer.evaluate;

import com.mesosphere.sdk.offer.CommonIdUtils;
import com.mesosphere.sdk.offer.LaunchOfferRecommendation;
import com.mesosphere.sdk.offer.MesosResourcePool;
import com.mesosphere.sdk.offer.taskdata.TaskLabelWriter;
import org.apache.mesos.Protos;

import java.util.Arrays;

import static com.mesosphere.sdk.offer.evaluate.EvaluationOutcome.pass;

/**
 * This class sets pod metadata on a {@link org.apache.mesos.Protos.TaskInfo}, ensuring
 * that this metadata is available in the task's environment and creating a {@link LaunchOfferRecommendation}.
 */
public class LaunchEvaluationStage implements OfferEvaluationStage {
    private final String taskName;
    private final boolean shouldLaunch;
    private final boolean useDefaultExecutor;

    public LaunchEvaluationStage(String taskName) {
        this(taskName, true, true);
    }
    public LaunchEvaluationStage(String taskName, boolean shouldLaunch, boolean useDefaultExecutor) {
        this.taskName = taskName;
        this.shouldLaunch = shouldLaunch;
        this.useDefaultExecutor = useDefaultExecutor;
    }

    @Override
    public EvaluationOutcome evaluate(MesosResourcePool mesosResourcePool, PodInfoBuilder podInfoBuilder) {
        Protos.ExecutorInfo.Builder executorBuilder = podInfoBuilder.getExecutorBuilder().get();
        Protos.Offer offer = mesosResourcePool.getOffer();
        Protos.TaskInfo.Builder taskBuilder = podInfoBuilder.getTaskBuilder(taskName);
        taskBuilder.setTaskId(CommonIdUtils.toTaskId(taskBuilder.getName()));

        // Store metadata in the TaskInfo for later access by placement constraints:
        taskBuilder.setLabels(new TaskLabelWriter(taskBuilder)
            .setOfferAttributes(offer)
            .setType(podInfoBuilder.getType())
            .setIndex(podInfoBuilder.getIndex())
            .setHostname(offer)
            .toProto());
        if (!useDefaultExecutor) {
            taskBuilder.setExecutor(executorBuilder);
        }

        return pass(
                this,
<<<<<<< HEAD
                null,
                Arrays.asList(new LaunchOfferRecommendation(
                        offer, taskBuilder.build(), executorBuilder.build(), shouldLaunch, useDefaultExecutor)),
                "Added launch information to offer requirement");
=======
                Arrays.asList(new LaunchOfferRecommendation(offer, taskBuilder.build(), shouldLaunch)),
                "Added launch information to offer requirement")
                .build();
>>>>>>> f30719e1
    }
}<|MERGE_RESOLUTION|>--- conflicted
+++ resolved
@@ -48,15 +48,9 @@
 
         return pass(
                 this,
-<<<<<<< HEAD
-                null,
                 Arrays.asList(new LaunchOfferRecommendation(
                         offer, taskBuilder.build(), executorBuilder.build(), shouldLaunch, useDefaultExecutor)),
-                "Added launch information to offer requirement");
-=======
-                Arrays.asList(new LaunchOfferRecommendation(offer, taskBuilder.build(), shouldLaunch)),
                 "Added launch information to offer requirement")
                 .build();
->>>>>>> f30719e1
     }
 }