--- conflicted
+++ resolved
@@ -44,11 +44,8 @@
     private final PodInstance podInstance;
     // TODO(nickbp): Remove this env storage after October 2017 when it's no longer used as a fallback for dynamic ports
     private final Map<String, Map<String, String>> lastTaskEnvs;
-<<<<<<< HEAD
     private final boolean useDefaultExecutor;
-=======
     private final Map<String, Map<String, Long>> lastTaskPorts;
->>>>>>> 212473db
 
     public PodInfoBuilder(
             PodInstanceRequirement podInstanceRequirement,
@@ -59,19 +56,7 @@
             Protos.FrameworkID frameworkID,
             boolean useDefaultExecutor) throws InvalidRequirementException {
         PodInstance podInstance = podInstanceRequirement.getPodInstance();
-<<<<<<< HEAD
         this.useDefaultExecutor = useDefaultExecutor;
-
-        for (TaskSpec taskSpec : podInstance.getPod().getTasks()) {
-            Protos.TaskInfo.Builder taskInfoBuilder =
-                    getTaskInfo(
-                            podInstance,
-                            taskSpec,
-                            podInstanceRequirement.getEnvironment(),
-                            serviceName,
-                            targetConfigId,
-                            schedulerFlags).toBuilder();
-=======
 
         // Generate new TaskInfos based on the task spec. To keep things consistent, we always generate new TaskInfos
         // from scratch, with the only carry-over being the prior task environment.
@@ -81,8 +66,8 @@
                     taskSpec,
                     podInstanceRequirement.getEnvironment(),
                     serviceName,
-                    targetConfigId);
->>>>>>> 212473db
+                    targetConfigId,
+                            schedulerFlags);
             // Store tasks against the task spec name 'node' instead of 'broker-0-node': the pod segment is redundant
             // as we're only looking at tasks within a given pod
             this.taskBuilders.put(taskSpec.getName(), taskInfoBuilder);
@@ -192,7 +177,6 @@
         return assignedOverlayPorts;
     }
 
-<<<<<<< HEAD
     public void setExecutorVolume(VolumeSpec volumeSpec) {
         // Volumes on the executor must be declared in each TaskInfo.ContainerInfo to be shared among them.
         for (Protos.TaskInfo.Builder t : getTaskBuilders()) {
@@ -218,10 +202,7 @@
         return builder.build();
     }
 
-    private Protos.TaskInfo getTaskInfo(
-=======
-    private static Protos.TaskInfo.Builder createTaskInfo(
->>>>>>> 212473db
+    private Protos.TaskInfo.Builder createTaskInfo(
             PodInstance podInstance,
             TaskSpec taskSpec,
             Map<String, String> environment,
