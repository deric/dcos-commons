--- conflicted
+++ resolved
@@ -36,21 +36,15 @@
     private final String taskName;
     private Optional<String> resourceId;
 
-<<<<<<< HEAD
     public PortEvaluationStage(
             PortSpec portSpec,
             String taskName,
             Optional<String> resourceId,
-            String portName,
             boolean useDefaultExecutor) {
-=======
-    public PortEvaluationStage(PortSpec portSpec, String taskName, Optional<String> resourceId) {
         this.portSpec = portSpec;
->>>>>>> 212473db
         this.taskName = taskName;
         this.resourceId = resourceId;
         this.useHostPorts = requireHostPorts(portSpec.getNetworkNames());
-        this.portName = portName;
         this.useDefaultExecutor = useDefaultExecutor;
     }
 
@@ -160,19 +154,8 @@
                 LOGGER.info("Health check is not defined for task: {}", taskName);
             }
 
-<<<<<<< HEAD
-            // Add port to the readiness check (if a readiness check is defined)
+            // Add port to the readiness check environment (if a readiness check is defined):
             addReadinessCheckPort(taskBuilder, getPortEnvironmentVariable(portSpec), Long.toString(port));
-=======
-            // Add port to the readiness check environment (if a readiness check is defined):
-            try {
-                taskBuilder.setLabels(new TaskLabelWriter(taskBuilder)
-                        .setReadinessCheckEnvvar(getPortEnvironmentVariable(portSpec), Long.toString(port))
-                        .toProto());
-            } catch (TaskException e) {
-                LOGGER.error("Got exception while adding PORT env var to ReadinessCheck", e);
-            }
->>>>>>> 212473db
 
             if (useHostPorts) { // we only use the resource if we're using the host ports
                 taskBuilder.addResources(resource);
@@ -184,7 +167,7 @@
             if (useHostPorts) {
                 executorBuilder.addResources(resource);
             }
-<<<<<<< HEAD
+
         }
     }
 
@@ -215,9 +198,6 @@
         } catch (TaskException e) {
             LOGGER.error("Got exception while adding PORT env var to ReadinessCheck", e);
         }
-=======
-        }
->>>>>>> 212473db
     }
 
     private static Optional<Integer> selectDynamicPort(
